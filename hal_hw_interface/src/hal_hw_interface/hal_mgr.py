# -*- coding: utf-8 -*-
import sys
import os
import subprocess
import signal

<<<<<<< HEAD
from machinekit.hal import launcher
=======
from machinekit.hal.launcher import launcher
>>>>>>> aeffeaac
from machinekit.hal.cyruntime import rtapi

# ROS
import rospy
from std_msgs.msg import Bool


class HalMgr(object):
    NAME = "hal_mgr"
    READY_TOPIC = "hal_mgr/ready"
    shutdown_begun = False

    def __init__(self):
        # Set up ROS node
        rospy.init_node(self.NAME)
        # Call end_session() on ROS shutdown; don't have the launcher
        # register its own exit handler
        rospy.on_shutdown(lambda: self.shutdown("Graceful shutdown via ROS"))
        self._rate = rospy.Rate(1)  # 1hz
        rospy.loginfo("hal_mgr:  Initialized node")

        self._pub = rospy.Publisher(
            self.READY_TOPIC, Bool, queue_size=1, latch=True
        )

    def start(self):
        # Find the hal_hw_interface comp's directory in
        # LD_LIBRARY_PATH and put it into $COMP_DIR
        for path in os.environ.get("LD_LIBRARY_PATH", "").split(":"):
            rospy.loginfo(f"Checking for hal_hw_interface.so in {path}")
            if os.path.exists(os.path.join(path, "hal_hw_interface.so")):
                comp_dir = path
                break
        else:
            comp_dir = ""
        os.environ["COMP_DIR"] = comp_dir
        rospy.loginfo("hal_mgr:  COMP_DIR set to '%s'" % comp_dir)

        # Get parameters
        if not rospy.has_param(self.NAME):
            self.shutdown("No parameters set for '%s'" % self.NAME, 1)
        try:
            hal_mgr_config = rospy.get_param(self.NAME)
        except KeyError:
            self.shutdown("No keys defined at %s" % self.NAME, 1)
            return

        if "hal_files" not in hal_mgr_config:
            self.shutdown("%s has no 'hal_files' key" % self.NAME, 1)
        if "hal_file_dir" not in hal_mgr_config:
            self.shutdown("%s has no 'hal_file_dir' key" % self.NAME, 1)

        # Set up HAL
        launcher.cleanup_session()  # kill any running Machinekit instances
        launcher.start_realtime()
        rospy.loginfo("hal_mgr:  Started realtime")

        # Load rtapi module and set up signal handlers
        if not getattr(rtapi, "__rtapicmd"):
            rtapi.init_RTAPI()

        def shutdown_graceful(signum, frame):
            self.shutdown("Gracefully shutting down after interrupt signal")

        signal.signal(signal.SIGINT, shutdown_graceful)
        signal.signal(signal.SIGTERM, shutdown_graceful)

        # Load HAL configuration
        for fname in hal_mgr_config["hal_files"]:
            fpath = os.path.join(hal_mgr_config["hal_file_dir"], fname)
            if not os.path.exists(fpath):
                self.shutdown(
                    "No file '%s' in directory '%s'"
                    % (fname, hal_mgr_config["hal_file_dir"]),
                    res=1,
                )
            rospy.loginfo("hal_mgr:  Loading hal file '%s'" % fname)
            launcher.load_hal_file(fpath)
            rospy.loginfo("hal_mgr:  Loading hal file '%s' complete" % fpath)

        # Spin until ROS shutdown event
        rospy.loginfo("ROS node and HAL started successfully")
        self._pub.publish(True)

    def loop(self):
        while not rospy.is_shutdown():
            launcher.check_processes()
            self._rate.sleep()

    def shutdown(self, msg="Shutting down for unknown reason", res=0):
        # Only run this once
        if self.shutdown_begun:
            return
        self.shutdown_begun = True

        if res:
            rospy.logerr("hal_mgr:  %s" % msg)
        else:
            rospy.loginfo("hal_mgr:  %s" % msg)
        self._pub.publish(False)
        launcher.end_session()
        rospy.signal_shutdown(msg)
        sys.exit(res)


def main():
    debug = int(os.environ.get("DEBUG", 0))
    launcher.set_debug_level(debug)

    if "MACHINEKIT_INI" not in os.environ:  # export for package installs
        #mkconfig = config.Config()
        os.environ["MACHINEKIT_INI"] = os.getenv("MACHINEKIT_INI") #mkconfig.MACHINEKIT_INI

    hal_mgr = HalMgr()
    try:
        hal_mgr.start()
        hal_mgr.loop()
    except subprocess.CalledProcessError as e:
        hal_mgr.shutdown("Process error:  %s" % e, 1)
    except rospy.ROSInterruptException as e:
        hal_mgr.shutdown("Interrupt:  %s" % e, 0)
    else:
        hal_mgr.shutdown("Shutting down", 0)<|MERGE_RESOLUTION|>--- conflicted
+++ resolved
@@ -4,11 +4,7 @@
 import subprocess
 import signal
 
-<<<<<<< HEAD
-from machinekit.hal import launcher
-=======
 from machinekit.hal.launcher import launcher
->>>>>>> aeffeaac
 from machinekit.hal.cyruntime import rtapi
 
 # ROS
